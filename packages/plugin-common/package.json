{
  "name": "koishi-plugin-common",
  "description": "Common plugins for Koishi",
  "version": "1.0.6",
  "main": "dist/index.js",
  "typings": "dist/index.d.ts",
  "author": "Shigma <1700011071@pku.edu.cn>",
  "license": "MIT",
  "scripts": {
    "lint": "eslint src --ext .ts",
    "prepack": "tsc -b"
  },
  "repository": {
    "type": "git",
    "url": "git+https://github.com/koishijs/koishi.git"
  },
  "bugs": {
    "url": "https://github.com/koishijs/koishi/issues"
  },
  "homepage": "https://github.com/koishijs/koishi/tree/master/packages/plugin-common#readme",
  "keywords": [
    "bot",
    "qqbot",
    "cqhttp",
    "coolq",
    "chatbot",
    "koishi",
    "plugin"
  ],
  "devDependencies": {
<<<<<<< HEAD
    "koishi-test-utils": "^1.2.2"
=======
    "koishi-database-memory": "^1.0.0",
    "koishi-test-utils": "^2.0.0"
>>>>>>> 6e026499
  },
  "dependencies": {
    "koishi-core": "^1.4.0",
    "koishi-utils": "^1.0.2"
  }
}<|MERGE_RESOLUTION|>--- conflicted
+++ resolved
@@ -28,12 +28,8 @@
     "plugin"
   ],
   "devDependencies": {
-<<<<<<< HEAD
-    "koishi-test-utils": "^1.2.2"
-=======
     "koishi-database-memory": "^1.0.0",
     "koishi-test-utils": "^2.0.0"
->>>>>>> 6e026499
   },
   "dependencies": {
     "koishi-core": "^1.4.0",
