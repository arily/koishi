import { Context, getTargetId, ContextType, groupFields, userFields, Meta } from 'koishi-core'

export function apply (ctx: Context) {
  ctx.command('contextify <message...>', '在特定上下文中触发指令', { authority: 3 })
    .alias('ctxf')
    .userFields(['authority'])
    .before(meta => !meta.$app.database)
    .option('-u, --user [id]', '使用私聊上下文')
    .option('-d, --discuss [id]', '使用讨论组上下文')
    .option('-g, --group [id]', '使用群聊上下文')
    .option('-m, --member [id]', '使用当前群/讨论组成员上下文')
    .option('-t, --type [type]', '确定发送信息的子类型')
    .usage([
      '私聊的子类型包括 other（默认），friend，group，discuss。',
      '群聊的子类型包括 normal（默认），notice，anonymous。',
      '讨论组聊天没有子类型。',
    ].join('\n'))
    .action(async ({ meta, options }, message) => {
      if (!message) return meta.$send('请输入要触发的指令。')

      if (options.member) {
        if (meta.messageType === 'private') {
          return meta.$send('无法在私聊上下文使用 --member 选项。')
        }
        options[meta.messageType] = meta.$ctxId
        options.user = options.member
      }

      if (!options.user && !options.group && !options.discuss) {
        return meta.$send('请提供新的上下文。')
      }

<<<<<<< HEAD
      const newMeta = { ...meta }
      let user = meta.$user
      if (options.user) {
        const id = getTargetId(options.user)
        if (!id) return meta.$send('未指定目标。')
        user = await ctx.database.observeUser(id)
        if (meta.$user.authority <= user.authority) {
          return meta.$send('权限不足。')
        }

        newMeta.userId = id
        newMeta.sender = {
          sex: 'unknown',
          nickname: '',
          userId: id,
          age: 0,
        }
      }

      Object.defineProperty(newMeta, '$app', { value: ctx.app })
      Object.defineProperty(newMeta, '$user', { value: user, writable: true })
=======
      const newMeta = new Meta(meta)
      newMeta.$send = meta.$send.bind(meta)
      newMeta.$sendQueued = meta.$sendQueued.bind(meta)
>>>>>>> 20ec1985

      delete newMeta.groupId
      delete newMeta.discussId

      let ctxType: ContextType, ctxId: number
      if (options.discuss) {
        newMeta.discussId = ctxId = +options.discuss
        newMeta.messageType = 'discuss'
        newMeta.messageType = ctxType = 'discuss'
      } else if (options.group) {
        newMeta.groupId = ctxId = +options.group
        newMeta.messageType = ctxType = 'group'
        newMeta.subType = options.type || 'normal'
        delete newMeta.$group
        await newMeta.observeGroup(groupFields)
      } else {
        ctxId = newMeta.userId
        ctxType = 'user'
        newMeta.messageType = 'private'
        newMeta.subType = options.type || 'other'
      }

<<<<<<< HEAD
      if (options.group) {
        const info = await ctx.sender.getGroupMemberInfo(ctxId, newMeta.userId).catch(() => ({}))
        Object.assign(newMeta.sender, info)
      } else if (options.user) {
        const info = await ctx.sender.getStrangerInfo(newMeta.userId).catch(() => ({}))
        Object.assign(newMeta.sender, info)
      }

      // generate path
      Object.defineProperty(newMeta, '$ctxId', { value: ctxId })
      Object.defineProperty(newMeta, '$ctxType', { value: ctxType })
=======
      if (options.user) {
        const id = getTargetId(options.user)
        if (!id) return meta.$send('未指定目标。')

        newMeta.userId = id
        newMeta.sender.userId = id

        delete newMeta.$user
        const user = await newMeta.observeUser(userFields)
        if (meta.$user.authority <= user.authority) {
          return meta.$send('权限不足。')
        }
      }

      if (options.group) {
        const info = await meta.$bot.getGroupMemberInfo(ctxId, newMeta.userId).catch(() => ({}))
        Object.assign(newMeta.sender, info)
      } else if (options.user) {
        const info = await meta.$bot.getStrangerInfo(newMeta.userId).catch(() => ({}))
        Object.assign(newMeta.sender, info)
      }

      newMeta.$ctxId = ctxId
      newMeta.$ctxType = ctxType
>>>>>>> 20ec1985

      return ctx.execute(message, newMeta)
    })
}<|MERGE_RESOLUTION|>--- conflicted
+++ resolved
@@ -30,33 +30,9 @@
         return meta.$send('请提供新的上下文。')
       }
 
-<<<<<<< HEAD
-      const newMeta = { ...meta }
-      let user = meta.$user
-      if (options.user) {
-        const id = getTargetId(options.user)
-        if (!id) return meta.$send('未指定目标。')
-        user = await ctx.database.observeUser(id)
-        if (meta.$user.authority <= user.authority) {
-          return meta.$send('权限不足。')
-        }
-
-        newMeta.userId = id
-        newMeta.sender = {
-          sex: 'unknown',
-          nickname: '',
-          userId: id,
-          age: 0,
-        }
-      }
-
-      Object.defineProperty(newMeta, '$app', { value: ctx.app })
-      Object.defineProperty(newMeta, '$user', { value: user, writable: true })
-=======
       const newMeta = new Meta(meta)
       newMeta.$send = meta.$send.bind(meta)
       newMeta.$sendQueued = meta.$sendQueued.bind(meta)
->>>>>>> 20ec1985
 
       delete newMeta.groupId
       delete newMeta.discussId
@@ -79,19 +55,6 @@
         newMeta.subType = options.type || 'other'
       }
 
-<<<<<<< HEAD
-      if (options.group) {
-        const info = await ctx.sender.getGroupMemberInfo(ctxId, newMeta.userId).catch(() => ({}))
-        Object.assign(newMeta.sender, info)
-      } else if (options.user) {
-        const info = await ctx.sender.getStrangerInfo(newMeta.userId).catch(() => ({}))
-        Object.assign(newMeta.sender, info)
-      }
-
-      // generate path
-      Object.defineProperty(newMeta, '$ctxId', { value: ctxId })
-      Object.defineProperty(newMeta, '$ctxType', { value: ctxType })
-=======
       if (options.user) {
         const id = getTargetId(options.user)
         if (!id) return meta.$send('未指定目标。')
@@ -116,7 +79,6 @@
 
       newMeta.$ctxId = ctxId
       newMeta.$ctxType = ctxType
->>>>>>> 20ec1985
 
       return ctx.execute(message, newMeta)
     })
