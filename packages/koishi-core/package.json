--- conflicted
+++ resolved
@@ -35,12 +35,8 @@
     "@types/debug": "^4.1.5",
     "@types/ws": "^6.0.4",
     "get-port": "^5.1.0",
-<<<<<<< HEAD
     "koishi-database-memory": "^1.0.0",
     "koishi-test-utils": "^2.0.0"
-=======
-    "koishi-test-utils": "^1.2.1"
->>>>>>> f2e3b8da
   },
   "dependencies": {
     "axios": "^0.19.1",
