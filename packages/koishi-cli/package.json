--- conflicted
+++ resolved
@@ -1,11 +1,7 @@
 {
   "name": "koishi",
   "description": "A QQ bot framework based on CQHTTP",
-<<<<<<< HEAD
   "version": "2.0.0-alpha.0",
-=======
-  "version": "1.11.1",
->>>>>>> f94fef79
   "main": "dist/index.js",
   "typings": "dist/index.d.ts",
   "files": [
@@ -42,15 +38,9 @@
     "cac": "^6.5.7",
     "js-yaml": "^3.13.1",
     "kleur": "^3.0.3",
-<<<<<<< HEAD
     "koishi-core": "^2.0.0-alpha.0",
     "koishi-plugin-common": "^3.0.0-alpha.0",
-    "koishi-plugin-schedule": "^2.0.0-alpha.1",
-=======
-    "koishi-core": "^1.11.1",
-    "koishi-plugin-common": "^2.1.7",
-    "koishi-plugin-schedule": "^1.0.12",
->>>>>>> f94fef79
+    "koishi-plugin-schedule": "^2.0.0-alpha.2",
     "koishi-utils": "^1.0.4",
     "prompts": "^2.3.1"
   }
