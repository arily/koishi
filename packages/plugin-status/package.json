--- conflicted
+++ resolved
@@ -35,11 +35,7 @@
     "@types/cross-spawn": "^6.0.1",
     "koishi-database-mysql": "^2.0.0-alpha.15",
     "koishi-test-utils": "^4.0.0-alpha.15",
-<<<<<<< HEAD
-    "typescript": "^3.9.2"
-=======
     "typescript": "~3.8.3"
->>>>>>> 7467d03b
   },
   "dependencies": {
     "cross-spawn": "^7.0.2",
