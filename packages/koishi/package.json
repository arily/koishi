{
  "name": "koishi",
  "description": "A QQ bot framework based on CQHTTP",
  "version": "2.3.2",
  "main": "dist/index.js",
  "typings": "dist/index.d.ts",
  "engines": {
    "node": ">=12.0.0"
  },
  "files": [
    "dist",
    "ecosystem.json"
  ],
  "bin": "dist/cli.js",
  "author": "Shigma <1700011071@pku.edu.cn>",
  "license": "MIT",
  "scripts": {
    "lint": "eslint src --ext .ts",
    "prepack": "tsc -b"
  },
  "repository": {
    "type": "git",
    "url": "git+https://github.com/koishijs/koishi.git"
  },
  "bugs": {
    "url": "https://github.com/koishijs/koishi/issues"
  },
  "homepage": "https://koishi.js.org",
  "keywords": [
    "bot",
    "qqbot",
    "cqhttp",
    "coolq",
    "chatbot",
    "koishi"
  ],
  "devDependencies": {
    "@types/prompts": "^2.0.9"
  },
  "dependencies": {
    "cac": "^6.6.1",
<<<<<<< HEAD
    "kleur": "^4.1.3",
    "koishi-adapter-cqhttp": "^1.0.6",
    "koishi-core": "^2.3.2",
    "koishi-plugin-common": "^3.0.3",
=======
    "kleur": "^4.1.1",
    "koishi-core": "^2.3.0",
    "koishi-plugin-common": "^3.0.1",
>>>>>>> f79c3e4a
    "prompts": "^2.3.2"
  }
}<|MERGE_RESOLUTION|>--- conflicted
+++ resolved
@@ -39,16 +39,9 @@
   },
   "dependencies": {
     "cac": "^6.6.1",
-<<<<<<< HEAD
     "kleur": "^4.1.3",
-    "koishi-adapter-cqhttp": "^1.0.6",
     "koishi-core": "^2.3.2",
     "koishi-plugin-common": "^3.0.3",
-=======
-    "kleur": "^4.1.1",
-    "koishi-core": "^2.3.0",
-    "koishi-plugin-common": "^3.0.1",
->>>>>>> f79c3e4a
     "prompts": "^2.3.2"
   }
 }