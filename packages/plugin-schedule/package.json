{
  "name": "koishi-plugin-schedule",
  "description": "Schedule plugin for Koishi",
<<<<<<< HEAD
  "version": "1.1.0",
=======
  "version": "2.0.0-beta.0",
>>>>>>> 20ec1985
  "main": "dist/index.js",
  "typings": "dist/index.d.ts",
  "files": [
    "dist"
  ],
  "author": "Shigma <1700011071@pku.edu.cn>",
  "license": "LGPL-3.0-or-later",
  "scripts": {
    "build": "tsc -b",
    "lint": "eslint src --ext .ts",
    "prepack": "tsc -b"
  },
  "repository": {
    "type": "git",
    "url": "git+https://github.com/koishijs/koishi.git"
  },
  "bugs": {
    "url": "https://github.com/koishijs/koishi/issues"
  },
  "homepage": "https://github.com/koishijs/koishi/packages/plugin-schedule#readme",
  "keywords": [
    "bot",
    "qqbot",
    "cqhttp",
    "coolq",
    "chatbot",
    "koishi",
    "plugin",
    "schedule",
    "task"
  ],
  "devDependencies": {
<<<<<<< HEAD
    "@types/ms": "^0.7.31",
    "koishi-database-level": "^1.2.0",
    "koishi-database-mysql": "^1.2.0",
    "koishi-test-utils": "^3.3.0"
  },
  "dependencies": {
    "koishi-core": "^1.12.0",
    "koishi-utils": "^1.0.4",
    "ms": "^2.1.2"
=======
    "koishi-database-level": "^2.0.0-beta.0",
    "koishi-plugin-mysql": "^2.0.0-beta.0",
    "koishi-test-utils": "^4.0.0-beta.0"
  },
  "dependencies": {
    "koishi-core": "^2.0.0-beta.0",
    "koishi-utils": "^2.1.2"
>>>>>>> 20ec1985
  }
}<|MERGE_RESOLUTION|>--- conflicted
+++ resolved
@@ -1,11 +1,7 @@
 {
   "name": "koishi-plugin-schedule",
   "description": "Schedule plugin for Koishi",
-<<<<<<< HEAD
-  "version": "1.1.0",
-=======
   "version": "2.0.0-beta.0",
->>>>>>> 20ec1985
   "main": "dist/index.js",
   "typings": "dist/index.d.ts",
   "files": [
@@ -38,17 +34,6 @@
     "task"
   ],
   "devDependencies": {
-<<<<<<< HEAD
-    "@types/ms": "^0.7.31",
-    "koishi-database-level": "^1.2.0",
-    "koishi-database-mysql": "^1.2.0",
-    "koishi-test-utils": "^3.3.0"
-  },
-  "dependencies": {
-    "koishi-core": "^1.12.0",
-    "koishi-utils": "^1.0.4",
-    "ms": "^2.1.2"
-=======
     "koishi-database-level": "^2.0.0-beta.0",
     "koishi-plugin-mysql": "^2.0.0-beta.0",
     "koishi-test-utils": "^4.0.0-beta.0"
@@ -56,6 +41,5 @@
   "dependencies": {
     "koishi-core": "^2.0.0-beta.0",
     "koishi-utils": "^2.1.2"
->>>>>>> 20ec1985
   }
 }